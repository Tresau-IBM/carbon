--- conflicted
+++ resolved
@@ -1290,26 +1290,28 @@
       ]
     },
     {
-<<<<<<< HEAD
+      "login": "allisonishida",
+      "name": "Allison Ishida",
+      "avatar_url": "https://avatars.githubusercontent.com/u/22247062?v=4",
+      "profile": "https://github.com/allisonishida",
+      "contributions": [
+        "code"
+      ]
+    },
+    {
+      "login": "alewitt2",
+      "name": "Alex Lewitt",
+      "avatar_url": "https://avatars.githubusercontent.com/u/48691328?v=4",
+      "profile": "https://github.com/alewitt2",
+      "contributions": [
+        "code"
+      ]
+    },
+    {
       "login": "Tresau-IBM",
       "name": "Tresau-IBM",
       "avatar_url": "https://avatars.githubusercontent.com/u/148357638?v=4",
       "profile": "https://github.com/Tresau-IBM",
-=======
-      "login": "allisonishida",
-      "name": "Allison Ishida",
-      "avatar_url": "https://avatars.githubusercontent.com/u/22247062?v=4",
-      "profile": "https://github.com/allisonishida",
-      "contributions": [
-        "code"
-      ]
-    },
-    {
-      "login": "alewitt2",
-      "name": "Alex Lewitt",
-      "avatar_url": "https://avatars.githubusercontent.com/u/48691328?v=4",
-      "profile": "https://github.com/alewitt2",
->>>>>>> abe693e4
       "contributions": [
         "code"
       ]
